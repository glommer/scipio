--- conflicted
+++ resolved
@@ -21,13 +21,10 @@
 use std::rc::{Rc, Weak};
 use std::task::{Context, Poll};
 
-<<<<<<< HEAD
 const DEFAULT_BUFFER_SIZE: usize = 8192;
 
 type Result<T> = crate::Result<T, ()>;
 
-=======
->>>>>>> 8a5032ce
 #[derive(Debug)]
 /// A TCP socket server, listening for connections.
 ///
@@ -343,33 +340,6 @@
         let source = reactor.connect(socket.as_raw_fd(), addr);
         source.collect_rw().await?;
 
-<<<<<<< HEAD
-    fn consume_receive_buffer(&mut self, buf: &mut [u8]) -> Option<io::Result<usize>> {
-        if let Some(src) = self.rx_buf.as_mut() {
-            let sz = std::cmp::min(src.len(), buf.len());
-            buf[0..sz].copy_from_slice(&src.as_bytes()[0..sz]);
-            src.trim_front(sz);
-            if src.is_empty() {
-                self.rx_buf.take();
-            }
-            Some(Ok(sz))
-        } else {
-            None
-        }
-    }
-
-    // io_uring has support for shutdown now but it is not in any released kernel.
-    // Even with my "let's use latest" policy it would be crazy to mandate a kernel
-    // that doesn't even exist. So in preparation for that we'll sync-emulate this but
-    // already on an async wrapper
-    fn poll_shutdown(&self, _cx: &mut Context<'_>, how: Shutdown) -> Poll<Result<()>> {
-        Poll::Ready(sys::shutdown(self.stream.as_raw_fd(), how).map_err(Into::into))
-    }
-
-    /// Shuts down the read, write, or both halves of this connection.
-    pub async fn shutdown(&self, how: Shutdown) -> Result<()> {
-        poll_fn(|cx| self.poll_shutdown(cx, how)).await
-=======
         Ok(TcpStream {
             stream: GlommioStream::from(socket),
         })
@@ -378,19 +348,13 @@
     /// Shuts down the read, write, or both halves of this connection.
     pub async fn shutdown(&self, how: Shutdown) -> io::Result<()> {
         poll_fn(|cx| self.stream.poll_shutdown(cx, how)).await
->>>>>>> 8a5032ce
     }
 
     /// Sets the `TCP_NODELAY` option to this socket.
     ///
     /// Setting this to true disabled the Nagle algorithm.
-<<<<<<< HEAD
-    pub fn set_nodelay(&mut self, value: bool) -> Result<()> {
-        Ok(self.stream.set_nodelay(value)?)
-=======
     pub fn set_nodelay(&mut self, value: bool) -> io::Result<()> {
         self.stream.stream.set_nodelay(value)
->>>>>>> 8a5032ce
     }
 
     /// Sets the buffer size used on the receive path
@@ -407,28 +371,8 @@
     ///
     /// On success, returns the number of bytes peeked.
     /// Successive calls return the same data. This is accomplished by passing MSG_PEEK as a flag to the underlying recv system call.
-<<<<<<< HEAD
-    pub async fn peek(&self, buf: &mut [u8]) -> Result<usize> {
-        let source = self.reactor.upgrade().unwrap().recv(
-            self.stream.as_raw_fd(),
-            buf.len(),
-            iou::MsgFlags::MSG_PEEK,
-        );
-
-        let sz = source.collect_rw().await?;
-        match source.extract_source_type() {
-            SourceType::SockRecv(mut src) => {
-                let mut src = src.take().unwrap();
-                src.trim_to_size(sz);
-                buf[0..sz].copy_from_slice(&src.as_bytes()[0..sz]);
-            }
-            _ => unreachable!(),
-        }
-        Ok(sz)
-=======
     pub async fn peek(&self, buf: &mut [u8]) -> io::Result<usize> {
         self.stream.peek(buf).await
->>>>>>> 8a5032ce
     }
 
     /// Returns the socket address of the remote peer of this TCP connection.
@@ -445,13 +389,8 @@
     ///     println!("My peer: {:?}", stream.peer_addr());
     /// })
     /// ```
-<<<<<<< HEAD
-    pub fn peer_addr(&self) -> Result<SocketAddr> {
-        Ok(self.stream.peer_addr()?)
-=======
     pub fn peer_addr(&self) -> io::Result<SocketAddr> {
         self.stream.stream.peer_addr()
->>>>>>> 8a5032ce
     }
 
     /// Returns the socket address of the local half of this TCP connection.
@@ -468,90 +407,8 @@
     ///     println!("My peer: {:?}", stream.local_addr());
     /// })
     /// ```
-<<<<<<< HEAD
-    pub fn local_addr(&self) -> Result<SocketAddr> {
-        Ok(self.stream.local_addr()?)
-    }
-
-    fn allocate_buffer(&self, size: usize) -> DmaBuffer {
-        self.reactor.upgrade().unwrap().alloc_dma_buffer(size)
-    }
-
-    fn yolo_rx(&mut self, buf: &mut [u8]) -> Option<io::Result<usize>> {
-        if self.rx_yolo {
-            super::yolo_recv(self.stream.as_raw_fd(), buf)
-        } else {
-            None
-        }
-        .or_else(|| {
-            self.rx_yolo = false;
-            None
-        })
-    }
-
-    fn yolo_tx(&mut self, buf: &[u8]) -> Option<io::Result<usize>> {
-        if self.tx_yolo {
-            super::yolo_send(self.stream.as_raw_fd(), buf)
-        } else {
-            None
-        }
-        .or_else(|| {
-            self.tx_yolo = false;
-            None
-        })
-    }
-
-    fn poll_replenish_buffer(
-        &mut self,
-        cx: &mut Context<'_>,
-        size: usize,
-    ) -> Poll<io::Result<usize>> {
-        let source = match self.source_rx.take() {
-            Some(source) => source,
-            None => poll_err!(self
-                .reactor
-                .upgrade()
-                .unwrap()
-                .rushed_recv(self.stream.as_raw_fd(), size)),
-        };
-
-        if !source.has_result() {
-            source.add_waiter(cx.waker().clone());
-            self.source_rx = Some(source);
-            Poll::Pending
-        } else {
-            let buf = poll_err!(RecvBuffer::try_from(source));
-            self.rx_yolo = true;
-            self.rx_buf = Some(buf.buf);
-            Poll::Ready(Ok(self.rx_buf.as_ref().unwrap().len()))
-        }
-    }
-
-    fn write_dma(&mut self, cx: &mut Context<'_>, buf: DmaBuffer) -> Poll<io::Result<usize>> {
-        let source = match self.source_tx.take() {
-            Some(source) => source,
-            None => poll_err!(self
-                .reactor
-                .upgrade()
-                .unwrap()
-                .rushed_send(self.stream.as_raw_fd(), buf)),
-        };
-
-        match source.take_result() {
-            None => {
-                source.add_waiter(cx.waker().clone());
-                self.source_tx = Some(source);
-                Poll::Pending
-            }
-            Some(res) => {
-                self.tx_yolo = true;
-                Poll::Ready(res)
-            }
-        }
-=======
     pub fn local_addr(&self) -> io::Result<SocketAddr> {
         self.stream.stream.local_addr()
->>>>>>> 8a5032ce
     }
 }
 
